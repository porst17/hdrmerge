#include <stdexcept>
#include <string>
#include <iostream>
#include <cmath>
#include <algorithm>
#include <tiff.h>
#include <tiffio.h>
#include <ImfRgbaFile.h>
#include <pfs-1.2/pfs.h>
#include "Exposure.h"
using namespace std;


ExposureStack::Exposure::Exposure(const char * fileName, unsigned int & width, unsigned int & height) {
	string name(fileName);
	TIFF* file = TIFFOpen(fileName, "r");
	if (file == NULL)
		throw std::runtime_error("unable to open image file");

	unsigned int w, h;
	if (!TIFFGetField(file, TIFFTAG_IMAGELENGTH, &h))
		throw std::runtime_error( "unable to read rows" );
	if (!TIFFGetField(file, TIFFTAG_IMAGEWIDTH, &w))
		throw std::runtime_error( "unable to read columns" );
	if (width != 0 && (width != w || height != h))
		throw std::runtime_error( "images must be same size" );
	else {
		width = w;
		height = h;
	}

	unsigned int bits = 0;;
	if (!TIFFGetField(file, TIFFTAG_BITSPERSAMPLE, &bits))
		throw std::runtime_error( "unable to read bits" );
	if (bits != 16)
		throw std::runtime_error( "expected 16-bit linear color channels" );

	unsigned int bytes = TIFFScanlineSize(file);

	unsigned int size = height * width;
	p.reset(new Pixel[size]);
	cerr << "Loaded image " << name << ", with" << (bytes < width * 8 ? "out" : "") << " alpha channel, "
		<< width << 'x' << height << ", "
		<< (size * sizeof(Pixel)) << " bytes allocated" << endl;


	tdata_t buffer = _TIFFmalloc(bytes);
	bn = 0.0;
	Pixel * pix = p.get();
	for (unsigned int row = 0; row < height; ++row) {
		TIFFReadScanline(file, buffer, row);
		uint16_t const * i = static_cast< uint16_t const * >(buffer);
		for (unsigned int column = 0; column < width; column++, pix++) {
			pix->r = *i++;
			pix->g = *i++;
			pix->b = *i++;
			pix->l = pix->r > pix->g ? pix->r : pix->g;
			pix->l = pix->l > pix->b ? pix->l >> 1 : pix->b >> 1;
			if (bytes == width * 8)
				if (*i++ < Pixel::transparent)
					pix->l += Pixel::transparent;
			if (pix->l < Pixel::transparent)
				bn += pix->g;
		}
	}
	bn /= size;
	th = 25600;
	cerr << "  Brightness " << bn << endl;

	_TIFFfree(buffer);
	TIFFClose(file);
}


void ExposureStack::Exposure::setRelativeExposure(const Exposure & ref, unsigned int size) {
	if (&ref == this) {
		relExp = immExp = 1.0;
		return;
	}
	// Calculate median relative exposure
	const uint16_t min = 3275, max = 52430;
	vector<float> samples;
	const Pixel * rpix = ref.p.get(), * pix = p.get();
	const Pixel * end = pix + size;
	for (; pix < end; rpix++, pix++) {
		if (rpix->l >= Pixel::transparent)
			continue;
		// Only sample those pixels that are in the linear zone
		//if (rpix->r < max && rpix->r > min && pix->r < max && pix->r > min)
		//	samples.push_back((float)rpix->r / pix->r);
		if (rpix->g < max && rpix->g > min && pix->g < max && pix->g > min)
			samples.push_back((float)rpix->g / pix->g);
		//if (rpix->b < max && rpix->b > min && pix->b < max && pix->b > min)
		//	samples.push_back((float)rpix->b / pix->b);
	}
	std::sort(samples.begin(), samples.end());
	immExp = samples[samples.size() / 2];
	relExp = immExp * ref.relExp;
	cerr << "Relative exposure: " << (1.0/relExp) << '(' << (log(1.0/relExp) / log(2.0)) << " EV)" << endl;
}


void ExposureStack::setRelativeExposure(int i, float re) {
	imgs[i].immExp = re;
	// Recalculate relExp
	for (int j = i; j >= 0; j--) {
		imgs[j].relExp = imgs[j + 1].relExp * imgs[j].immExp;
	}
}


void ExposureStack::setThreshold(int i, uint16_t th) {
	imgs[i].th = th >> 1;
}


void ExposureStack::setWhiteBalance(double r, double g, double b) {
	wbr = r;
	wbg = g;
	wbb = b;
}


void ExposureStack::sort() {
	if (!imgs.empty()) {
<<<<<<< HEAD
		std::sort(imgs.begin(), imgs.end(), sortExposurePointer);
		for (vector<Exposure *>::reverse_iterator p = imgs.rbegin(), n = p; n != imgs.rend(); p = n++)
			(*n)->setRelativeExposure(*p);
		// Calculate auto white balance, with gray world
		calculateWB(0, 0, width, height);
		// Calculate fusion map
		unsigned int N = imgs.size();
		for (unsigned int j = 0; j < width * height; j++) {
			unsigned int i;
			for (i = 0; i < N - 1 && imgs[i]->p[j].l >= imgs[i]->th; i++);
			map[j] = i;
		}
=======
		std::sort(imgs.begin(), imgs.end());
		for (vector<Exposure>::reverse_iterator p = imgs.rbegin(), n = p; n != imgs.rend(); p = n++)
			n->setRelativeExposure(*p, width * height);
>>>>>>> 6198d593
	}
}


void ExposureStack::calculateWB(unsigned int x, unsigned int y, unsigned int w, unsigned int h) {
	// Calculate white balance
	wbr = 0.0;
	wbg = 0.0;
	wbb = 0.0;
	for (unsigned int i = x; i < x + w; i++) {
		for (unsigned int j = y; j < y + h; j++) {
			unsigned int pos = j * width + i;
			const Exposure * e = &imgs.front();
			while (e != &imgs.back() && e->p[pos].l >= e->th) e++;
			Pixel * pix = &e->p[pos];
			double relExp = e->relExp;
			wbr += pix->r * relExp;
			wbg += pix->g * relExp;
			wbb += pix->b * relExp;
		}
	}
	double min = wbr < wbg ? wbr : wbg;
	min = wbb < min ? wbb : min;
	wbr = min / wbr;
	wbg = min / wbg;
	wbb = min / wbb;
	cerr << "White balance R:" << wbr << " G:" << wbg << " B:" << wbb << endl;
}


void ExposureStack::saveEXR(const char * filename) {
/*
	SharedArray< Imf::Rgba > pixels( rows * columns );

        #pragma omp parallel for schedule( static )
        for ( int ii = 0; ii < static_cast< int >( rows * columns ); ++ii ) {

                pixels[ ii ].r = half( image[ ii * 3 + 0 ] );
                pixels[ ii ].g = half( image[ ii * 3 + 1 ] );
                pixels[ ii ].b = half( image[ ii * 3 + 2 ] );
                pixels[ ii ].a = half( 1 );
        }

        Imf::RgbaOutputFile file( filename, Imf::Header( columns, rows ) );
        file.setFrameBuffer( &pixels[ 0 ], 1, columns );
        file.writePixels( rows );
*/
}


void ExposureStack::savePFS(const char * filename) {
	unsigned int size = width * height;
	unsigned int N = imgs.size();

	pfs::DOMIO pfsio;
	pfs::Frame * frame = pfsio.createFrame(width, height);

	// create channels for output
	pfs::Channel * r = NULL;
	pfs::Channel * g = NULL;
	pfs::Channel * b = NULL;
	frame->createXYZChannels(r, g, b);

	// Create merge map
	vector<float> map(size);
	// all pixels
	for (unsigned int j = 0; j < size; j++) {
		// For each exposure...
		for (unsigned int i = 0; i < N; i++) {
			// If it is under threshold, this is the correctly exposed pixel
			if (i == N - 1 || imgs[i].p[j].l < imgs[i].th) {
				map[j] = i;
				break;
			}
		}
	}

	// Progressive merge: gaussian blur
	// TODO: configure radius and sigma
	const int radius = width > height ? height / 200 : width / 200;
	const float sigma = radius / 3.0f;
	gaussianBlur(map, width, radius, sigma);

	// TODO: Save merge map to file, for selection masks


	// Apply map
	for (unsigned int j = 0; j < size; j++) {
		int i = ceil(map[j]);
		Pixel * pix = &imgs[i].p[j];
		double relExp = imgs[i].relExp;
		if (i == 0) {
			(*r)(j) = pix->r * relExp * wbr / 65536.0;
			(*g)(j) = pix->g * relExp * wbg / 65536.0;
			(*b)(j) = pix->b * relExp * wbb / 65536.0;
		} else {
			double p = i - map[j];
			Pixel * ppix = &imgs[i - 1].p[j];
			double prelExp = imgs[i - 1].relExp;
			(*r)(j) = (pix->r * relExp * (1.0f - p) + ppix->r * prelExp * p) * wbr / 65536.0;
			(*g)(j) = (pix->g * relExp * (1.0f - p) + ppix->g * prelExp * p) * wbg / 65536.0;
			(*b)(j) = (pix->b * relExp * (1.0f - p) + ppix->r * prelExp * p) * wbb / 65536.0;
		}
	}

	// Save output
	pfs::transformColorSpace(pfs::CS_RGB, r, g, b, pfs::CS_XYZ, r, g, b);
	FILE * file = fopen(filename, "w");
	pfsio.writeFrame(frame, file);
	fclose(file);
	pfsio.freeFrame(frame);
}


void ExposureStack::gaussianBlur(vector<float> & m, int width, int radius, float sigma) {
	const float pi = 3.14159265358979323846;
	int size = m.size();
	int height = size / width;
	int samples = radius * 2 + 1;
	vector<float> weight(samples);
	float tss = 2.0 * sigma * sigma;
	float div = sqrt(pi * tss);

	// Calculate weights
	weight[radius] = 1.0 / div;
	for (int i = 1; i <= radius; i++)
		weight[radius - i] = weight[radius + i] = exp(-i*i / tss) / div;
	float norm = 0.0;
	for (int i = 0; i < samples; i++)
		norm += weight[i];
	for (int i = 0; i < samples; i++)
		weight[i] /= norm;

	vector<float> m2(size, 0.0);
	// Horizontal blur
	for (int i = 0; i < height; i++) {
		for (int j = 0; j < width; j++) {
			for (int k = 0; k < samples; k++) {
				int kk = j + k - radius;
				if (kk < 0) kk = 0;
				else if (kk >= width) kk = width - 1;
				m2[i * width + j] += m[i * width + kk] * weight[k];
			}
		}
	}
	m.swap(m2);
	m2.assign(size, 0.0);
	// Vertical blur
	for (int i = 0; i < height; i++) {
		for (int j = 0; j < width; j++) {
			for (int k = 0; k < samples; k++) {
				int kk = i + k - radius;
				if (kk < 0) kk = 0;
				else if (kk >= height) kk = height - 1;
				m2[i * width + j] += m[kk * width + j] * weight[k];
			}
		}
	}
	m.swap(m2);
}
<|MERGE_RESOLUTION|>--- conflicted
+++ resolved
@@ -100,7 +100,7 @@
 }
 
 
-void ExposureStack::setRelativeExposure(int i, float re) {
+void ExposureStack::setRelativeExposure(int i, double re) {
 	imgs[i].immExp = re;
 	// Recalculate relExp
 	for (int j = i; j >= 0; j--) {
@@ -123,24 +123,19 @@
 
 void ExposureStack::sort() {
 	if (!imgs.empty()) {
-<<<<<<< HEAD
-		std::sort(imgs.begin(), imgs.end(), sortExposurePointer);
-		for (vector<Exposure *>::reverse_iterator p = imgs.rbegin(), n = p; n != imgs.rend(); p = n++)
-			(*n)->setRelativeExposure(*p);
+		std::sort(imgs.begin(), imgs.end());
+		for (vector<Exposure>::reverse_iterator p = imgs.rbegin(), n = p; n != imgs.rend(); p = n++)
+			n->setRelativeExposure(*p, width * height);
 		// Calculate auto white balance, with gray world
 		calculateWB(0, 0, width, height);
 		// Calculate fusion map
+		map.resize(width * height);
 		unsigned int N = imgs.size();
 		for (unsigned int j = 0; j < width * height; j++) {
 			unsigned int i;
-			for (i = 0; i < N - 1 && imgs[i]->p[j].l >= imgs[i]->th; i++);
+			for (i = 0; i < N - 1 && imgs[i].p[j].l >= imgs[i].th; i++);
 			map[j] = i;
 		}
-=======
-		std::sort(imgs.begin(), imgs.end());
-		for (vector<Exposure>::reverse_iterator p = imgs.rbegin(), n = p; n != imgs.rend(); p = n++)
-			n->setRelativeExposure(*p, width * height);
->>>>>>> 6198d593
 	}
 }
 
